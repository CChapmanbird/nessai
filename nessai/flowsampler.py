--- conflicted
+++ resolved
@@ -372,11 +372,7 @@
         Safely exit. This includes closing the multiprocessing pool.
         """
         logger.warning(f'Trying to safely exit with code {signum}')
-<<<<<<< HEAD
         self.ns.close_pool(code=signum)
-=======
-        self.ns.model.close_pool(code=signum)
->>>>>>> 35d35507
         self.ns.checkpoint()
 
         logger.warning(f'Exiting with code: {self.exit_code}')
