# -*- coding: utf-8 -*-
"""
Main code that handles running and checkpoiting the sampler.
"""
import logging
import os
import signal
import sys
from typing import Optional

from . import config
from .livepoint import live_points_to_dict
from .samplers import NestedSampler, ImportanceNestedSampler
from .posterior import draw_posterior_samples
<<<<<<< HEAD
from .utils import NessaiJSONEncoder, configure_threads
from .utils.torchutils import set_torch_default_dtype
=======
from .utils import configure_threads
from .utils.io import save_to_json, save_dict_to_hdf5
>>>>>>> 5c5841aa


logger = logging.getLogger(__name__)


class FlowSampler:
    """
    Main class to handle running the nested sampler.

    Parameters
    ----------
    model : :obj:`nessai.model.Model`
        User-defined model.
    output : str, optional
        Output directory
    resume : bool, optional
        If True try to resume the sampler is the resume file exists.
    resume_file : str, optional
        File to resume sampler from.
    weights_path : str, optional
        Path to either the weights file or directory containing subdirectories
        with weight files.
    pytorch_threads : int
        Maximum number of threads to use for torch. If ``None`` torch uses all
        available threads.
    max_threads : int
        Deprecated and will be removed in a future release.
    signal_handling : bool
        Enable or disable signal handling.
    exit_code : int, optional
        Exit code to use when forceably exiting the sampler.
    close_pool : bool
        If True, the multiprocessing pool will be closed once the run method
        has been called. Disables the option in :code:`NestedSampler` if
        enabled.
    disable_vectorisation : bool
        Disable likelihood vectorisation. Overrides the value of
        :py:attr:`nessai.model.Model.allow_vectorised`.
    likelihood_chunksize : Optional[int]
        Chunksize used when evaluating a vectorised likelihood. Overrides the
        of :py:attr:`nessai.model.Model.likelihood_chunksize`. Set to None to
        evaluate the likelihood with all available points.
    allow_multi_valued_likelihood : Optional[bool]
        Allow for a multi-valued likelihood function that will return different
        likelihood values for the same point in parameter space. See
        :py:attr:`nessai.model.Model.allow_multi_valued_likelihood` for more
        details.
    result_extension : str
        Extension used when saving the result format. Defaults to HDF5, but
        also supports JSON.
    kwargs :
        Keyword arguments passed to
        :obj:`~nessai.samplers.nestedsampler.NestedSampler`.
    """

    def __init__(
        self,
        model,
        output=os.getcwd(),
        importance_nested_sampler=False,
        resume=True,
        resume_file="nested_sampler_resume.pkl",
        weights_path=None,
        signal_handling=True,
        exit_code=130,
        pytorch_threads=1,
        max_threads=None,
        close_pool=True,
<<<<<<< HEAD
        eps=None,
        torch_dtype=None,
=======
        disable_vectorisation=False,
        likelihood_chunksize=None,
        allow_multi_valued_likelihood=None,
        result_extension="hdf5",
>>>>>>> 5c5841aa
        **kwargs,
    ):

        configure_threads(
            max_threads=max_threads,
            pytorch_threads=pytorch_threads,
        )

        self._final_samples = None
        self._nested_samples = None
        self.exit_code = exit_code
        self.eps = eps
        if self.eps is not None:
            logger.info(f"Setting eps to {self.eps}")
            config.EPS = self.eps

        self.torch_dtype = set_torch_default_dtype(torch_dtype)

        if importance_nested_sampler:
            SamplerClass = ImportanceNestedSampler
        else:
            SamplerClass = NestedSampler
        self.importance_nested_sampler = importance_nested_sampler

        self.close_pool = close_pool

        self.result_extension = result_extension

        if disable_vectorisation:
            logger.warning(
                "Overriding value of `allow_vectorised` in the model"
            )
            model.allow_vectorised = False

        if likelihood_chunksize:
            model.likelihood_chunksize = likelihood_chunksize

        if allow_multi_valued_likelihood is not None:
            model.allow_multi_valued_likelihood = allow_multi_valued_likelihood

        self.output = os.path.join(output, "")
        os.makedirs(self.output, exist_ok=True)
        self.save_kwargs(kwargs)

        model.configure_pool(
            n_pool=kwargs.pop("n_pool", None), pool=kwargs.pop("pool", None)
        )

        if resume:
            if not resume_file:
                raise RuntimeError(
                    "`resume_file` must be specified if resume=True. "
                    f"Current value: {resume_file}"
                )
            if not any(
                (
                    os.path.exists(os.path.join(self.output, f))
                    for f in [resume_file, resume_file + ".old"]
                )
            ):
                logger.warning("No files to resume from, starting sampling")
                self.ns = SamplerClass(
                    model,
                    output=self.output,
                    resume_file=resume_file,
                    close_pool=not self.close_pool,
                    **kwargs,
                )
            else:
                try:
                    self.ns = SamplerClass.resume(
                        os.path.join(self.output, resume_file),
                        model,
                        flow_config=kwargs.get("flow_config"),
                        weights_path=weights_path,
                    )
                except (FileNotFoundError, RuntimeError) as e:
                    logger.error(
                        f"Could not load resume file from: {self.output} "
                        f"with error {e}"
                    )
                    try:
                        resume_file += ".old"
                        self.ns = SamplerClass.resume(
                            os.path.join(self.output, resume_file),
                            model,
                            flow_config=kwargs.get("flow_config"),
                            weights_path=weights_path,
                        )
                    except RuntimeError as e:
                        logger.error(
                            "Could not load old resume "
                            f"file from: {self.output}"
                        )
                        raise RuntimeError(
                            "Could not resume sampler " f"with error: {e}"
                        )
        else:
            self.ns = SamplerClass(
                model,
                output=self.output,
                resume_file=resume_file,
                close_pool=not self.close_pool,
                **kwargs,
            )

        if signal_handling:
            try:
                signal.signal(signal.SIGTERM, self.safe_exit)
                signal.signal(signal.SIGINT, self.safe_exit)
                signal.signal(signal.SIGALRM, self.safe_exit)
            except AttributeError:
                logger.error("Cannot set signal attributes on this system")
        else:
            logger.warning(
                "Signal handling is disabled. nessai will not automatically "
                "checkpoint when exitted."
            )

    @property
    def log_evidence(self):
        """Return the most recent log evidence"""
        return self.logZ

    @property
    def log_evidence_error(self):
        """Return the most recent log evidence error"""
        return self.logZ_error

    @property
    def nested_samples(self):
        """Return the nested samples"""
        if self._final_samples is not None:
            return self._final_samples
        else:
            return self._nested_samples

    def run(
        self,
        plot=True,
        save=True,
        posterior_sampling_method=None,
        close_pool=None,
        **kwargs,
    ):
        """Run the nested sampler.

        Will pick the correct run method given the configuration used.

        Parameters
        ----------
        plot : bool
            Toggle all plots produced once the sampler has converged.
        save : bool, optional
            Toggle automatic saving of results
        posterior_sampling_method : str, optional
            Method used for drawing posterior samples. Defaults to rejection
            sampling.
        close_pool : bool, optional
            Boolean to indicated if the pool should be closed at the end of the
            run function. If False, the user must manually close the pool. If
            specified, this value overrides the value passed when initialising
            the FlowSampler class.
        """
        if self.importance_nested_sampler:
            self.run_importance_nested_sampler(
                plot=plot,
                save=save,
                posterior_sampling_method=posterior_sampling_method,
                close_pool=close_pool,
                **kwargs,
            )
        else:
            self.run_standard_sampler(
                plot=plot,
                save=save,
                posterior_sampling_method=posterior_sampling_method,
                close_pool=close_pool,
                **kwargs,
            )

    def run_standard_sampler(
        self,
        plot=True,
        plot_indices=True,
        plot_posterior=True,
        plot_logXlogL=True,
        save=True,
        posterior_sampling_method=None,
        close_pool=None,
    ):
        """Run the standard nested sampler.

        Parameters
        ----------
        plot : bool
            Toggle all plots produced once the sampler has converged.
        plot_indices : bool
            Toggle the insertion indices plot.
        plot_posterior : bool
            Toggle the posterior distribution plot.
        plot_logXlogL : bool
            Toggle the log-prior volume vs log-likelihood plot.
        save
            Enable or disable saving of a results file.
        posterior_sampling_method
            Method used for drawing posterior samples. Defaults to rejection
            sampling.
        close_pool : bool
            Boolean to indicated if the pool should be closed at the end of the
            run function. If False, the user must manually close the pool. If
            specified, this value overrides the value passed when initialising
            the class.
        """
        if self.importance_nested_sampler:
            raise RuntimeError(
                "Cannot run standard sampler when importance_sampler=True"
            )
        if close_pool is None:
            close_pool = self.close_pool
        if posterior_sampling_method is None:
            posterior_sampling_method = "rejection_sampling"

        self.ns.initialise()
        self.logZ, self._nested_samples = self.ns.nested_sampling_loop()
        self.logZ_error = self.ns.state.log_evidence_error
        logger.info((f"Total sampling time: {self.ns.sampling_time}"))

        logger.info("Starting post processing")
        logger.info("Computing posterior samples")
        self.posterior_samples = draw_posterior_samples(
            self._nested_samples,
            log_w=self.ns.state.log_posterior_weights,
            method=posterior_sampling_method,
        )
        logger.info(
            f"Returned {self.posterior_samples.size} " "posterior samples"
        )

        if save:
            self.save_results(
                os.path.join(self.output, "result"),
                extension=self.result_extension,
            )

        if plot:
            from nessai import plot

            if plot_posterior:
                plot.plot_live_points(
                    self.posterior_samples,
                    filename=os.path.join(
                        self.output, "posterior_distribution.png"
                    ),
                )
            if plot_indices:
                plot.plot_indices(
                    self.ns.insertion_indices,
                    self.ns.nlive,
                    filename=os.path.join(
                        self.output, "insertion_indices.png"
                    ),
                )

            if plot_logXlogL:
                self.ns.state.plot(os.path.join(self.output, "logXlogL.png"))

        if close_pool:
            self.ns.close_pool()

<<<<<<< HEAD
    def run_importance_nested_sampler(
        self,
        plot=True,
        plot_posterior=True,
        save=True,
        posterior_sampling_method=None,
        redraw_samples=True,
        n_posterior_samples=None,
        compute_initial_posterior=False,
        close_pool=None,
        **kwargs,
    ):
        """Run the importance nested sampler.

        Parameters
        ----------
        plot
            Enable or disable plotting. Independent of the value passed
            to the :code:`NestedSampler` object.
        save
            Enable or disable saving of a results file.
        posterior_sampling_method
            Method used for drawing posterior samples. Defaults to importance
            sampling.
        redraw_samples
            If True after the sampling is finished, samples are redrawn from
            the meta proposal and used to compute an updated evidence estimate
            and posterior. This can reduce biases in the results.
        n_posterior_samples
            Number of posterior samples to draw when when redrawing samples.
        compute_initial_posterior
            Enables or disables computing the posterior before redrawing
            samples. If :code:`redraw_samples` is False, then this flag is
            ignored.
        close_pool : bool
            Boolean to indicated if the pool should be closed at the end of the
            run function. If False, the user must manually close the pool. If
            specified, this value overrides the value passed when initialising
            the class.
        kwargs
            Keyword arguments passed to \
                :py:meth:`~nessai.importancesampler.ImportanceNestedSampler.draw_final_samples`
        """
        if not self.importance_nested_sampler:
            raise RuntimeError(
                "Cannot run importance sampler when importance_sampler=False"
            )
        if close_pool is None:
            close_pool = self.close_pool
        if posterior_sampling_method is None:
            posterior_sampling_method = "importance_sampling"

        self.logZ, self._nested_samples = self.ns.nested_sampling_loop()
        self.logZ_error = self.ns.state.log_evidence_error
        logger.info((f"Total sampling time: {self.ns.sampling_time}"))

        logger.info("Starting post processing")

        if redraw_samples:
            logger.info("Redrawing samples")
            self.initial_logZ = self.logZ
            self.initial_logZ_error = self.logZ_error
            self.logZ, self._final_samples = self.ns.draw_final_samples(
                n_post=n_posterior_samples,
                **kwargs,
            )
            self.logZ_error = self.ns.final_log_evidence_error

        logger.info("Computing posterior samples")

        if compute_initial_posterior or not redraw_samples:
            logger.debug("Computing initial posterior samples")
            self.initial_posterior_samples = self.ns.draw_posterior_samples(
                sampling_method=posterior_sampling_method,
                use_final_samples=False,
            )
        if redraw_samples:
            self.posterior_samples = self.ns.draw_posterior_samples(
                sampling_method=posterior_sampling_method,
                use_final_samples=True,
            )
        else:
            self.posterior_samples = self.initial_posterior_samples
        logger.info(
            f"Returned {self.posterior_samples.size} posterior samples"
        )

        if save:
            self.save_results(f"{self.output}/result.json")

        if plot and plot_posterior:
            logger.debug("Producing plots")
            from nessai import plot

            plot.plot_live_points(
                self.posterior_samples,
                filename=os.path.join(
                    self.output, "posterior_distribution.png"
                ),
            )
            if redraw_samples and compute_initial_posterior:
                plot.plot_live_points(
                    self.initial_posterior_samples,
                    filename=os.path.join(
                        self.output, "initial_posterior_distribution.png"
                    ),
                )
        if close_pool:
            self.ns.close_pool()

    def save_kwargs(self, kwargs):
=======
    def save_kwargs(self, kwargs: dict) -> None:
>>>>>>> 5c5841aa
        """
        Save the dictionary of keyword arguments used.

        Uses an encoder class to handle numpy arrays.

        Parameters
        ----------
        kwargs : dict
            Dictionary of kwargs to save.
        """
<<<<<<< HEAD
        d = kwargs.copy()
        d["eps"] = self.eps
        d["torch_dtype"] = self.torch_dtype
        d["importance_sampler"] = self.importance_nested_sampler
        with open(os.path.join(self.output, "config.json"), "w") as wf:
            json.dump(d, wf, indent=4, cls=NessaiJSONEncoder)
=======
        save_to_json(kwargs.copy(), os.path.join(self.output, "config.json"))
>>>>>>> 5c5841aa

    def save_results(
        self, filename: str, extension: Optional[str] = None
    ) -> None:
        """
        Save the results from sampling to a specific results file.

        Parameters
        ----------
        filename : str
            Name of file to save results to.
        extension : Optional[str]
            File extension to used. If not specified, it will be inferred from
            the filename.
        """
        d = self.ns.get_result_dictionary()
<<<<<<< HEAD
        d["posterior_samples"] = live_points_to_dict(self.posterior_samples)
        if hasattr(self, "initial_posterior_samples"):
            d["initial_posterior_samples"] = live_points_to_dict(
                self.initial_posterior_samples
            )
        with open(filename, "w") as wf:
            json.dump(d, wf, indent=4, cls=NessaiJSONEncoder)
=======
        d["posterior_samples"] = self.posterior_samples

        ext = os.path.splitext(filename)[1].lstrip(".")
        if extension is None:
            if ext == "":
                raise RuntimeError(
                    "Must specify file extension if not present in filename!"
                )
            else:
                extension = ext
        elif ext == "":
            filename = ".".join([filename, extension])

        if extension == "json":
            d["posterior_samples"] = live_points_to_dict(
                d["posterior_samples"]
            )
            save_to_json(d, filename)
        elif extension in ["hdf5", "h5"]:
            save_dict_to_hdf5(d, filename)
        else:
            raise RuntimeError(f"Unknown file extension: {extension}")
>>>>>>> 5c5841aa

    def terminate_run(self, code=None):
        """Terminate a sampling run.

        Parameters
        ----------
        code : int, optional
            Code passed to :code:`close_pool`
        """
        logger.warning("Terminating run")
        self.ns.close_pool(code=code)
        self.ns.checkpoint()

    def safe_exit(self, signum=None, frame=None):
        """
        Safely exit. This includes closing the multiprocessing pool.
        """
        logger.warning(f"Trying to safely exit with code {signum}")
        self.terminate_run(code=signum)
        logger.warning(f"Exiting with code: {self.exit_code}")
        sys.exit(self.exit_code)<|MERGE_RESOLUTION|>--- conflicted
+++ resolved
@@ -12,13 +12,9 @@
 from .livepoint import live_points_to_dict
 from .samplers import NestedSampler, ImportanceNestedSampler
 from .posterior import draw_posterior_samples
-<<<<<<< HEAD
-from .utils import NessaiJSONEncoder, configure_threads
+from .utils import configure_threads
 from .utils.torchutils import set_torch_default_dtype
-=======
-from .utils import configure_threads
 from .utils.io import save_to_json, save_dict_to_hdf5
->>>>>>> 5c5841aa
 
 
 logger = logging.getLogger(__name__)
@@ -87,15 +83,12 @@
         pytorch_threads=1,
         max_threads=None,
         close_pool=True,
-<<<<<<< HEAD
         eps=None,
         torch_dtype=None,
-=======
         disable_vectorisation=False,
         likelihood_chunksize=None,
         allow_multi_valued_likelihood=None,
         result_extension="hdf5",
->>>>>>> 5c5841aa
         **kwargs,
     ):
 
@@ -110,7 +103,7 @@
         self.eps = eps
         if self.eps is not None:
             logger.info(f"Setting eps to {self.eps}")
-            config.EPS = self.eps
+            config.general.eps = self.eps
 
         self.torch_dtype = set_torch_default_dtype(torch_dtype)
 
@@ -366,7 +359,6 @@
         if close_pool:
             self.ns.close_pool()
 
-<<<<<<< HEAD
     def run_importance_nested_sampler(
         self,
         plot=True,
@@ -477,10 +469,7 @@
         if close_pool:
             self.ns.close_pool()
 
-    def save_kwargs(self, kwargs):
-=======
     def save_kwargs(self, kwargs: dict) -> None:
->>>>>>> 5c5841aa
         """
         Save the dictionary of keyword arguments used.
 
@@ -491,19 +480,16 @@
         kwargs : dict
             Dictionary of kwargs to save.
         """
-<<<<<<< HEAD
         d = kwargs.copy()
         d["eps"] = self.eps
         d["torch_dtype"] = self.torch_dtype
         d["importance_sampler"] = self.importance_nested_sampler
-        with open(os.path.join(self.output, "config.json"), "w") as wf:
-            json.dump(d, wf, indent=4, cls=NessaiJSONEncoder)
-=======
-        save_to_json(kwargs.copy(), os.path.join(self.output, "config.json"))
->>>>>>> 5c5841aa
+        save_to_json(d, os.path.join(self.output, "config.json"))
 
     def save_results(
-        self, filename: str, extension: Optional[str] = None
+        self,
+        filename: str,
+        extension: Optional[str] = None,
     ) -> None:
         """
         Save the results from sampling to a specific results file.
@@ -517,16 +503,10 @@
             the filename.
         """
         d = self.ns.get_result_dictionary()
-<<<<<<< HEAD
-        d["posterior_samples"] = live_points_to_dict(self.posterior_samples)
+
+        d["posterior_samples"] = self.posterior_samples
         if hasattr(self, "initial_posterior_samples"):
-            d["initial_posterior_samples"] = live_points_to_dict(
-                self.initial_posterior_samples
-            )
-        with open(filename, "w") as wf:
-            json.dump(d, wf, indent=4, cls=NessaiJSONEncoder)
-=======
-        d["posterior_samples"] = self.posterior_samples
+            d["initial_posterior_samples"] = self.initial_posterior_samples
 
         ext = os.path.splitext(filename)[1].lstrip(".")
         if extension is None:
@@ -548,7 +528,6 @@
             save_dict_to_hdf5(d, filename)
         else:
             raise RuntimeError(f"Unknown file extension: {extension}")
->>>>>>> 5c5841aa
 
     def terminate_run(self, code=None):
         """Terminate a sampling run.
