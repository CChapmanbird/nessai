# -*- coding: utf-8 -*-
"""
Object for defining the use-defined model.
"""
from abc import ABC, abstractmethod
import datetime
import logging
import numpy as np

from . import config
from .livepoint import (
    parameters_to_live_point,
    numpy_array_to_live_points,
    get_dtype,
<<<<<<< HEAD
)
=======
    DEFAULT_FLOAT_DTYPE,
    LOGL_DTYPE,
)
from .utils.multiprocessing import log_likelihood_wrapper
>>>>>>> 35d35507


logger = logging.getLogger(__name__)


class OneDimensionalModelError(Exception):
    """Exception raised when the model is one-dimensional"""
    pass


class Model(ABC):
    """Base class for the user-defined model being sampled.

    The user must define the attributes ``names`` ``bounds`` and the methods
    ``log_likelihood`` and ``log_prior``.

    The user can also define the reparemeterisations here instead of in
    the keyword arguments passed to the sampler.
    """

    _names = None
    _bounds = None
    reparameterisations = None
    """
    dict
        Dictionary of reparameterisations that overrides the values specified.
    """
    likelihood_evaluations = 0
<<<<<<< HEAD
    has_vectorised_likelihood = True
    _lower = None
    _upper = None
    _dtype = None
=======
    """
    int
        Number of likelihood evaluations.
    """
    likelihood_evaluation_time = datetime.timedelta()
    """
    :py:obj:`datetime.timedelta()`
        Time spent evaluating the likelihood.
    """
    _lower = None
    _upper = None
    pool = None
    """
    obj
        Multiprocessing pool for evaluating the log-likelihood.
    """
    allow_vectorised = True
    """
    bool
        Allow the model to use a vectorised likelihood. If True, nessai will
        try to check if the model is vectorised and use call the likelihood
        as a vectorised function. If False, nessai won't check and, even if the
        likelihood is vectorised, it will only evaluate the likelihood one
        sample at a time.
    """
    _vectorised_likelihood = None
>>>>>>> 35d35507

    @property
    def names(self):
        """List of the names of each parameter in the model."""
        if self._names is None:
            raise RuntimeError('`names` is not set!')
        return self._names

    @names.setter
    def names(self, names):
        if not isinstance(names, list):
            raise TypeError('`names` must be a list')
        elif not names:
            raise ValueError('`names` list is empty!')
        elif len(names) == 1:
            raise OneDimensionalModelError(
                'names list has length 1. '
                'nessai is not designed to handle one-dimensional models due '
                'to limitations imposed by the normalising flow-based '
                'proposals it uses. Consider using other methods instead of '
                'nessai.'
            )
        else:
            self._names = names

    @property
    def bounds(self):
        """Dictionary with the lower and upper bounds for each parameter."""
        if self._bounds is None:
            raise RuntimeError('`bounds` is not set!')
        return self._bounds

    @bounds.setter
    def bounds(self, bounds):
        if not isinstance(bounds, dict):
            raise TypeError('`bounds` must be a dictionary.')
        elif len(bounds) == 1:
            raise OneDimensionalModelError(
                'bounds dictionary has length 1. '
                'nessai is not designed to handle one-dimensional models due '
                'to limitations imposed by the normalising flow-based '
                'proposals it uses. Consider using other methods instead of '
                'nessai.'
            )
        elif not all([len(b) == 2 for b in bounds.values()]):
            raise ValueError('Each entry in `bounds` must have length 2.')
        else:
            self._bounds = {p: np.asarray(b) for p, b in bounds.items()}

    @property
    def dims(self):
        """Number of dimensions in the model"""
        d = len(self.names)
        if d == 0:
            d = None
        return d

    @property
    def lower_bounds(self):
        """Lower bounds on the priors"""
        if self._lower is None:
            bounds_array = np.array(list(self.bounds.values()))
            self._lower = bounds_array[:, 0]
            self._upper = bounds_array[:, 1]
        return self._lower

    @property
    def upper_bounds(self):
        """Upper bounds on the priors"""
        if self._upper is None:
            bounds_array = np.array(list(self.bounds.values()))
            self._lower = bounds_array[:, 0]
            self._upper = bounds_array[:, 1]
        return self._upper

    @property
<<<<<<< HEAD
    def _names_dtype(self):
        """dtype used for unstructured view"""
        if self._dtype is None:
            x = self.new_point()
            self._dtype = np.dtype(
                {name: x.dtype.fields[name] for name in self.names}
            )
        return self._dtype

    def _model_parameters_view(self, x):
        """View that contains only the model parameters"""
        return np.ndarray(x.shape, self._names_dtype, x, 0,  x.strides)

    def unstructured_view(self, x):
        """An unstructured view of point(s) x that only contains the \
            parameters in the model.

        This is quicker than converting to a unstructured array and does not
        create a copy of the array.

        Parameters
        ----------
        x : structured_array
            Structured array of points

        Returns
        -------
        numpy.ndarray
            View of x as a unstructed array that contains only the parameters
            in the model. Shape is (x.size, self.dims).
        """
        return self._model_parameters_view(x).view(
            (config.DEFAULT_FLOAT_DTYPE, self.dims)
        )
=======
    def vectorised_likelihood(self):
        """Boolean to indicate if the likelihood is vectorised or not.

        Checks that the values returned by computing the likelihood for
        individual samples matches those return by evaluating the likelihood
        in a batch. If a TypeError or ValueError are raised the likelihood is
        assumed to be vectorised.

        This check can be prevented by setting
        :py:attr:`nessai.model.Model.allowed_vectorised` to ``False``.
        """
        if self._vectorised_likelihood is None:
            if self.allow_vectorised:
                x = self.new_point(N=10)
                target = np.fromiter(map(self.log_likelihood, x), LOGL_DTYPE)
                try:
                    batch = self.log_likelihood(x)
                except (TypeError, ValueError):
                    logger.debug(
                        'Evaluating a batch of points returned an error. '
                        'Assuming the likelihood is not vectorised.'
                    )
                    self._vectorised_likelihood = False
                else:
                    if np.array_equal(batch, target):
                        logger.debug(
                            'Individual and batch likelihoods are equal.'
                        )
                        logger.info('Likelihood is vectorised')
                        self._vectorised_likelihood = True
                    else:
                        logger.debug(
                            'Individual and batch likelihoods are not equal.'
                        )
                        logger.debug(target)
                        logger.debug(batch)
                        self._vectorised_likelihood = False
            else:
                self._vectorised_likelihood = False
        return self._vectorised_likelihood

    @vectorised_likelihood.setter
    def vectorised_likelihood(self, value):
        """Manually set the value for vectorised likelihood."""
        self._vectorised_likelihood = value

    def configure_pool(self, pool=None, n_pool=None):
        """Configure a multiprocessing pool for the likelihood computation.

        Parameters
        ----------
        pool :
            User provided pool. Must call
            :py:func:`nessai.utils.multiprocessing.initialise_pool_variables`
            before creating the pool.
        n_pool : int
            Number of threads to use to create an instance of
            :py:obj:`multiprocessing.Pool`.
        """
        self.pool = pool
        self.n_pool = n_pool
        if self.pool:
            if self.n_pool:
                logger.warning('`n_pool` is ignored when `pool` is specified')
            logger.info('Using user specified pool')
            self.n_pool = self.pool._processes
        elif self.n_pool:
            logger.info(
                f'Starting multiprocessing pool with {n_pool} processes'
            )
            import multiprocessing
            from nessai.utils.multiprocessing import initialise_pool_variables
            self.pool = multiprocessing.Pool(
                processes=self.n_pool,
                initializer=initialise_pool_variables,
                initargs=(self,)
            )
        else:
            logger.info('pool and n_pool are none, no multiprocessing pool')

    def close_pool(self, code=None):
        """Close the the multiprocessing pool"""
        if getattr(self, "pool", None) is not None:
            logger.info("Starting to close worker pool.")
            if code == 2:
                self.pool.terminate()
            else:
                self.pool.close()
            self.pool.join()
            self.pool = None
            logger.info("Finished closing worker pool.")
>>>>>>> 35d35507

    def new_point(self, N=1):
        """
        Create a new LivePoint, drawn from within bounds.

        See `new_point_log_prob` if changing this method.

        Parameters
        ----------
        N : int, optional
            Number of points to draw. By default draws one point. If N > 1
            points are drawn using a faster method.

        Returns
        -------
        ndarray
            Numpy structured array with fields for each parameter
            and log-prior (logP) and log-likelihood (logL)
        """
        if N > 1:
            return self._multiple_new_points(N)
        else:
            return self._single_new_point()

    def new_point_log_prob(self, x):
        """
        Computes the proposal probability for a new point.

        This does not assume the that points will be drawn according to the
        prior. If `new_point` is redefined this method must be updated to
        match.

        Parameters
        ----------
        x : ndarray
            Points in a structured array

        Returns
        -------
        ndarray
            Log proposal probability for each point
        """
        return np.zeros(x.size)

    def _single_new_point(self):
        """
        Draw a single point within the prior

        Returns
        -------
        ndarray
            Numpy structured array with fields for each parameter
            and log-prior (logP) and log-likelihood (logL)
        """
        logP = -np.inf
        while (logP == -np.inf):
            p = parameters_to_live_point(
                    np.random.uniform(self.lower_bounds, self.upper_bounds,
                                      self.dims),
                    self.names)
            logP = self.log_prior(p)
        return p

    def _multiple_new_points(self, N):
        """
        Draw multiple points within the prior. Draws N points and accepts
        only those for which log-prior is finite.

        Parameters
        ----------
        N : int
            Number of points to draw

        Returns
        -------
        np.ndarray
            Numpy structured array with fields for each parameter
            and log-prior (logP) and log-likelihood (logL)
        """
        new_points = np.array([], dtype=get_dtype(self.names))
        while new_points.size < N:
            p = numpy_array_to_live_points(
                    np.random.uniform(self.lower_bounds, self.upper_bounds,
                                      [N, self.dims]),
                    self.names)
            logP = self.log_prior(p)
            new_points = np.concatenate([new_points, p[np.isfinite(logP)]])
        return new_points

    def in_bounds(self, x):
        """Check if a set of live point are within the prior bounds.

        Parameters
        ----------
        x : :obj:`numpy.ndarray`
            Structured array of live points. Must contain all of the parameters
            in the model.

        Returns
        -------
        Array of bool
            Array with the same length as x where True indicates the point
            is within the prior bounds.
        """
        return ~np.any([(x[n] < self.bounds[n][0]) | (x[n] > self.bounds[n][1])
                        for n in self.names], axis=0)

    def sample_parameter(self, name, n=1):
        """Draw samples for a specific parameter from the prior.

        Should be implemented by the user and return a numpy array of length
        n. The array should NOT be a structured array. This method is not
        required for standard sampling with nessai. It is intended for use
        with :py:class:`nessai.conditional.ConditionalFlowProposal`.

        Parameters
        ----------
        name : str
            Name for the parameter to sample
        n : int, optional
            Number of samples to draw.
        """
        raise NotImplementedError('User must implement this method!')

    def from_unit_hypercube(self, x):
        """Map from the unit hypercube to the priors.

        Not implemented by default.
        """
        raise NotImplementedError()

    def to_unit_hypercube(self, x):
        """Map from the prior space to the unit hypercube.

        Not implemented by default.
        """
        raise NotImplementedError()

    def parameter_in_bounds(self, x, name):
        """
        Check if an array of values for specific parameter are in the prior \
            bounds.

        Parameters
        ----------
        x : :obj:`numpy:ndarray`
            Array of values. Not a structured array.

        Returns
        -------
        Array of bool
            Array with the same length as x where True indicates the value
            is within the prior bounds.
        """
        return (x >= self.bounds[name][0]) & (x <= self.bounds[name][1])

    @abstractmethod
    def log_prior(self, x):
        """
        Returns log-prior, must be defined by the user.
        """
        raise NotImplementedError

    @abstractmethod
    def log_likelihood(self, x):
        """
        Returns the log-likelihood, must be defined by the user.
        """
        raise NotImplementedError

    def evaluate_log_likelihood(self, x):
        """
        Evaluate the log-likelihood and track the number of calls.

        Returns
        -------
        float
            Log-likelihood value

        """
        self.likelihood_evaluations += x.size
        return self.log_likelihood(x)

    def batch_evaluate_log_likelihood(self, x):
        """Evaluate the likelihood for a batch of samples.

        Uses the pool if available.

        Parameters
        ----------
        x : :obj:`numpy.ndarray`
            Array of samples

        Returns
        -------
        :obj:`numpy.ndarray`
            Array of log-likelihood values
        """
        st = datetime.datetime.now()
        if self.pool is None:
            logger.debug('Not using pool to evaluate likelihood')
            if self.allow_vectorised and self.vectorised_likelihood:
                log_likelihood = self.log_likelihood(x)
            else:
                log_likelihood = \
                    np.fromiter(map(self.log_likelihood, x), LOGL_DTYPE)
        else:
            logger.debug('Using pool to evaluate likelihood')
            if self.allow_vectorised and self.vectorised_likelihood:
                log_likelihood = np.concatenate(
                    np.array(self.pool.map(
                        log_likelihood_wrapper,
                        np.array_split(x, self.n_pool)
                    ))
                ).flatten()
            else:
                log_likelihood = np.array(
                    self.pool.map(log_likelihood_wrapper, x)
                ).flatten()
        self.likelihood_evaluations += x.size
        self.likelihood_evaluation_time += (datetime.datetime.now() - st)
        return log_likelihood

    def verify_model(self):
        """
        Verify that the model is correctly setup. This includes checking
        the names, bounds and log-likelihood.
        """
        if not isinstance(self.names, list):
            raise TypeError('`names` must be a list')

        if not isinstance(self.bounds, dict):
            raise TypeError('`bounds` must be a dictionary')

        if not self.names:
            raise ValueError(
                f'`names` is not set to a valid value: {self.names}'
            )
        if not self.bounds or not isinstance(self.bounds, dict):
            raise ValueError(
                f'`bounds` is not set to a valid value: {self.bounds}'
            )

        if self.dims == 1:
            raise OneDimensionalModelError(
                'model is one-dimensional. '
                'nessai is not designed to handle one-dimensional models due '
                'to limitations imposed by the normalising flow-based '
                'proposals it uses. Consider using other methods instead of '
                'nessai.'
            )

        for n in self.names:
            if n not in self.bounds.keys():
                raise RuntimeError(f'Missing bounds for {n}')

        if (np.isfinite(self.lower_bounds).all() and
                np.isfinite(self.upper_bounds).all()):
            logP = -np.inf
            counter = 0
            while (logP == -np.inf) or (logP == np.inf):
                x = numpy_array_to_live_points(
                        np.random.uniform(self.lower_bounds, self.upper_bounds,
                                          [1, self.dims]),
                        self.names)
                logP = self.log_prior(x)
                counter += 1
                if counter == 1000:
                    raise RuntimeError(
                        'Could not draw valid point from within the prior '
                        'after 10000 tries, check the log prior function.')
        else:
            logger.warning('Model has infinite bounds(s)')
            logger.warning('Testing with `new_point`')
            try:
                x = self.new_point(1)
                logP = self.log_prior(x)
            except Exception as e:
                raise RuntimeError(
                    'Could not draw a new point and compute the log prior '
                    f'with error: {e}. \n Check the prior bounds.')

        if self.log_prior(x) is None:
            raise RuntimeError('Log-prior function did not return '
                               'a prior value')
        if self.log_likelihood(x) is None:
            raise RuntimeError('Log-likelihood function did not return '
                               'a likelihood value')

    def __getstate__(self):
        state = self.__dict__.copy()
        state['pool'] = None
        return state<|MERGE_RESOLUTION|>--- conflicted
+++ resolved
@@ -12,14 +12,8 @@
     parameters_to_live_point,
     numpy_array_to_live_points,
     get_dtype,
-<<<<<<< HEAD
-)
-=======
-    DEFAULT_FLOAT_DTYPE,
-    LOGL_DTYPE,
 )
 from .utils.multiprocessing import log_likelihood_wrapper
->>>>>>> 35d35507
 
 
 logger = logging.getLogger(__name__)
@@ -42,18 +36,15 @@
 
     _names = None
     _bounds = None
-    reparameterisations = None
-    """
-    dict
-        Dictionary of reparameterisations that overrides the values specified.
-    """
-    likelihood_evaluations = 0
-<<<<<<< HEAD
-    has_vectorised_likelihood = True
     _lower = None
     _upper = None
     _dtype = None
-=======
+    reparameterisations = None
+    """
+    dict
+        Dictionary of reparameterisations that overrides the values specified.
+    """
+    likelihood_evaluations = 0
     """
     int
         Number of likelihood evaluations.
@@ -63,8 +54,6 @@
     :py:obj:`datetime.timedelta()`
         Time spent evaluating the likelihood.
     """
-    _lower = None
-    _upper = None
     pool = None
     """
     obj
@@ -80,7 +69,6 @@
         sample at a time.
     """
     _vectorised_likelihood = None
->>>>>>> 35d35507
 
     @property
     def names(self):
@@ -157,7 +145,6 @@
         return self._upper
 
     @property
-<<<<<<< HEAD
     def _names_dtype(self):
         """dtype used for unstructured view"""
         if self._dtype is None:
@@ -192,7 +179,8 @@
         return self._model_parameters_view(x).view(
             (config.DEFAULT_FLOAT_DTYPE, self.dims)
         )
-=======
+
+    @property
     def vectorised_likelihood(self):
         """Boolean to indicate if the likelihood is vectorised or not.
 
@@ -207,7 +195,10 @@
         if self._vectorised_likelihood is None:
             if self.allow_vectorised:
                 x = self.new_point(N=10)
-                target = np.fromiter(map(self.log_likelihood, x), LOGL_DTYPE)
+                target = np.fromiter(
+                    map(self.log_likelihood, x),
+                    config.LOGL_DTYPE
+                )
                 try:
                     batch = self.log_likelihood(x)
                 except (TypeError, ValueError):
@@ -284,7 +275,6 @@
             self.pool.join()
             self.pool = None
             logger.info("Finished closing worker pool.")
->>>>>>> 35d35507
 
     def new_point(self, N=1):
         """
@@ -490,7 +480,7 @@
                 log_likelihood = self.log_likelihood(x)
             else:
                 log_likelihood = \
-                    np.fromiter(map(self.log_likelihood, x), LOGL_DTYPE)
+                    np.fromiter(map(self.log_likelihood, x), config.LOGL_DTYPE)
         else:
             logger.debug('Using pool to evaluate likelihood')
             if self.allow_vectorised and self.vectorised_likelihood:
