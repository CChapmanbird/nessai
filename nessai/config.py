# -*- coding: utf-8 -*-
"""
Global configuration for nessai.
"""
from dataclasses import dataclass, field
from typing import List, Tuple

import numpy as np

<<<<<<< HEAD
EPS = 1e-7
"""Epsilon value used for numerical stability"""

# Settings for live points
LOGL_DTYPE = "f8"
IT_DTYPE = "i4"
DEFAULT_FLOAT_DTYPE = "f8"
DEFAULT_FLOAT_VALUE = np.nan
CORE_PARAMETERS = ["logP", "logL", "it"]
CORE_PARAMETERS_DEFAULTS = [np.nan, np.nan, 0]
CORE_PARAMETERS_DTYPE = [DEFAULT_FLOAT_DTYPE, LOGL_DTYPE, IT_DTYPE]
EXTRA_PARAMETERS = []
EXTRA_PARAMETERS_DEFAULTS = []
EXTRA_PARAMETERS_DTYPE = []
NON_SAMPLING_PARAMETERS = CORE_PARAMETERS + EXTRA_PARAMETERS
NON_SAMPLING_DEFAULTS = CORE_PARAMETERS_DEFAULTS + EXTRA_PARAMETERS_DEFAULTS
NON_SAMPLING_DEFAULT_DTYPE = CORE_PARAMETERS_DTYPE + EXTRA_PARAMETERS_DTYPE
# Plotting config
DISABLE_STYLE = False
"""Disable nessai's custom plotting style globally.

Useful since all plotting functions use the
:py:func:`~nessai.plot.nessai_style` decorator by default.
"""
SNS_STYLE = "ticks"
"""Default seaborn style."""
BASE_COLOUR = "#02979d"
"""Base colour for plots."""
HIGHLIGHT_COLOUR = "#f5b754"
"""Highlight colour for plots."""
LINE_COLOURS = ["#4575b4", "#d73027", "#fad117", "#ff8c00"]
"""Default line colours."""
LINE_STYLES = ["-", "--", ":", "-."]
"""Default line styles."""
=======

@dataclass
class LivepointsConfig:
    """Configuration for live points."""

    logl_dtype: str = "f8"
    """Default log-likelihood dtype"""
    it_dtype: str = "i4"
    """Default dtype for iteration parameter"""
    it_default: int = 0
    """Default value for the iteration parameter"""
    default_float_dtype: str = "f8"
    """Default dtype for parameters"""
    default_float_value: float = np.nan
    """Default value for parameters"""
    core_parameters: List[str] = field(
        default_factory=lambda: ["logP", "logL", "it"]
    )
    """List of the core non-sampling parameters included in all live points"""
    extra_parameters: List[str] = field(default_factory=lambda: [])
    """Additional extra parameters included in live points"""
    extra_parameters_dtype: List[str] = field(default_factory=lambda: [])
    """Defaults dtype for extra parameters"""
    extra_parameters_defaults: Tuple = field(default_factory=lambda: ())
    """Default values for additional extra extra"""

    _core_parameter_dtype: List[str] = None
    _core_parameter_defaults: Tuple = None
    _non_sampling_defaults: List = None
    _non_sampling_parameters: Tuple = None
    _non_sampling_dtype: List[str] = None

    @property
    def core_parameters_dtype(self) -> List[str]:
        """List of dtypes for the core non-sampling parameters"""
        if self._core_parameter_dtype is None:
            self._core_parameter_dtype = [
                self.default_float_dtype,
                self.logl_dtype,
                self.it_dtype,
            ]
        return self._core_parameter_dtype

    @property
    def core_parameters_defaults(self) -> Tuple:
        """Tuple of default values for core non-sampling parameters."""
        if self._core_parameter_defaults is None:
            self._core_parameter_defaults = (
                self.default_float_value,
                self.default_float_value,
                self.it_default,
            )
        return self._core_parameter_defaults

    @property
    def non_sampling_parameters(self) -> List[str]:
        """List of all the non-sampling parameters"""
        if self._non_sampling_parameters is None:
            self._non_sampling_parameters = (
                self.core_parameters + self.extra_parameters
            )
        return self._non_sampling_parameters

    @property
    def non_sampling_defaults(self) -> Tuple:
        """List of default values for all the non-sampling parameters"""
        if self._non_sampling_defaults is None:
            self._non_sampling_defaults = (
                self.core_parameters_defaults + self.extra_parameters_defaults
            )
        return self._non_sampling_defaults

    @property
    def non_sampling_dtype(self) -> List[str]:
        """List of the dtype for all the non-sampling parameters"""
        if self._non_sampling_dtype is None:
            self._non_sampling_dtype = (
                self.core_parameters_dtype + self.extra_parameters_dtype
            )
        return self._non_sampling_dtype

    def reset(self) -> None:
        """Reset the extra parameters and properties"""
        self.extra_parameters = []
        self.extra_parameters_defaults = ()
        self.extra_parameters_dtype = []
        self.reset_properties()

    def reset_properties(self) -> None:
        """Reset the cached properties"""
        self._core_parameter_dtype = None
        self._core_parameter_defaults = None
        self._non_sampling_defaults = None
        self._non_sampling_parameters = None
        self._non_sampling_dtype = None


@dataclass
class PlottingConfig:
    """Configuration for plotting."""

    disable_style: bool = False
    """Disable nessai's custom plotting style globally.

    Useful since all plotting functions use the
    :py:func:`~nessai.plot.nessai_style` decorator by default.
    """
    sns_style: str = "ticks"
    """Default seaborn style."""
    base_colour: str = "#02979d"
    """Base colour for plots."""
    highlight_colour: str = "#f5b754"
    """Highlight colour for plots."""
    line_colours: List[str] = field(
        default_factory=lambda: ["#4575b4", "#d73027", "#fad117", "#ff8c00"]
    )
    """Default line colours."""
    line_styles: List[str] = field(
        default_factory=lambda: ["-", "--", ":", "-."]
    )
    """Default line styles."""
    max_figsize: float = 50
    """Maximum figure size in either width or height.

    Based on the default DPI in matplotlib of 100, so this will give a maximum
    size of 5000 pixels.
    """


livepoints = LivepointsConfig()
plotting = PlottingConfig()
>>>>>>> 5c5841aa
<|MERGE_RESOLUTION|>--- conflicted
+++ resolved
@@ -7,42 +7,6 @@
 
 import numpy as np
 
-<<<<<<< HEAD
-EPS = 1e-7
-"""Epsilon value used for numerical stability"""
-
-# Settings for live points
-LOGL_DTYPE = "f8"
-IT_DTYPE = "i4"
-DEFAULT_FLOAT_DTYPE = "f8"
-DEFAULT_FLOAT_VALUE = np.nan
-CORE_PARAMETERS = ["logP", "logL", "it"]
-CORE_PARAMETERS_DEFAULTS = [np.nan, np.nan, 0]
-CORE_PARAMETERS_DTYPE = [DEFAULT_FLOAT_DTYPE, LOGL_DTYPE, IT_DTYPE]
-EXTRA_PARAMETERS = []
-EXTRA_PARAMETERS_DEFAULTS = []
-EXTRA_PARAMETERS_DTYPE = []
-NON_SAMPLING_PARAMETERS = CORE_PARAMETERS + EXTRA_PARAMETERS
-NON_SAMPLING_DEFAULTS = CORE_PARAMETERS_DEFAULTS + EXTRA_PARAMETERS_DEFAULTS
-NON_SAMPLING_DEFAULT_DTYPE = CORE_PARAMETERS_DTYPE + EXTRA_PARAMETERS_DTYPE
-# Plotting config
-DISABLE_STYLE = False
-"""Disable nessai's custom plotting style globally.
-
-Useful since all plotting functions use the
-:py:func:`~nessai.plot.nessai_style` decorator by default.
-"""
-SNS_STYLE = "ticks"
-"""Default seaborn style."""
-BASE_COLOUR = "#02979d"
-"""Base colour for plots."""
-HIGHLIGHT_COLOUR = "#f5b754"
-"""Highlight colour for plots."""
-LINE_COLOURS = ["#4575b4", "#d73027", "#fad117", "#ff8c00"]
-"""Default line colours."""
-LINE_STYLES = ["-", "--", ":", "-."]
-"""Default line styles."""
-=======
 
 @dataclass
 class LivepointsConfig:
@@ -172,6 +136,14 @@
     """
 
 
+@dataclass
+class GeneralConfig:
+    """General configuration options"""
+
+    eps: float = 1e-8
+    """Epsilon value used for numerical stability"""
+
+
 livepoints = LivepointsConfig()
 plotting = PlottingConfig()
->>>>>>> 5c5841aa
+general = GeneralConfig()