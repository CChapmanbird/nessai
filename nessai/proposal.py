--- conflicted
+++ resolved
@@ -888,12 +888,7 @@
         if self._plot_training and plot:
             z_training_data, _ = self.forward_pass(self.training_data,
                                                    rescale=True)
-<<<<<<< HEAD
-            self.alt_dist = None
             z_gen = np.random.randn(x.size, self.flow_dims)
-=======
-            z_gen = np.random.randn(x.size, self.dims)
->>>>>>> 3fd58a86
 
             plot_1d_comparison(z_training_data, z_gen,
                                labels=['z_live_points', 'z_generated'],
@@ -1189,18 +1184,11 @@
         warn = True
 
         while accepted < N:
-<<<<<<< HEAD
-            while True:
-                z = self.draw_latent_prior(self.flow_dims, r=self.r,
-                                           N=self.drawsize, fuzz=self.fuzz,
-                                           **self.draw_latent_kwargs)
-                if z.size:
-                    break
-=======
-            z = self.draw_latent_prior(self.dims, r=self.r,
+
+            z = self.draw_latent_prior(self.flow_dims, r=self.r,
                                        N=self.drawsize, fuzz=self.fuzz,
                                        **self.draw_latent_kwargs)
->>>>>>> 3fd58a86
+
             proposed += z.shape[0]
 
             z, x = self.rejection_sampling(z, worst_q)
