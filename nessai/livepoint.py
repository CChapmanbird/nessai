--- conflicted
+++ resolved
@@ -24,7 +24,7 @@
     parameters: list
         List of parameters to add.
     default_values: list
-        List of default values for each parameters. If not specfied, default
+        List of default values for each parameters. If not specified, default
         values will be set to zero.
     """
     if default_values is None:
@@ -110,11 +110,7 @@
 
     Returns
     -------
-<<<<<<< HEAD
-    structed_array
-=======
-    structured_array
->>>>>>> 3303fc2b
+    structured_array
         Numpy structured array with fields given by names plus logP and logL
     """
     if not len(parameters):
@@ -137,11 +133,7 @@
 
     Returns
     -------
-<<<<<<< HEAD
-    structed_array
-=======
-    structured_array
->>>>>>> 3303fc2b
+    structured_array
         Numpy structured array with fields given by names plus logP and logL
     """
     if array.size == 0:
@@ -178,13 +170,8 @@
     else:
         N = 1
     if N == 1:
-<<<<<<< HEAD
-        return np.array((*list(d.values()), *config.DEFAULT_VALUES),
+        return np.array((*a, *config.DEFAULT_VALUES),
                         dtype=get_dtype(d.keys(), config.DEFAULT_FLOAT_DTYPE))
-=======
-        return np.array((*a, 0., 0.),
-                        dtype=get_dtype(d.keys(), DEFAULT_FLOAT_DTYPE))
->>>>>>> 3303fc2b
     else:
         array = np.zeros(N, dtype=get_dtype(list(d.keys())))
         for k, v in d.items():
