--- conflicted
+++ resolved
@@ -881,23 +881,15 @@
     samples : array_like, optional
         Initial array of samples to use for interpolation
     """
-<<<<<<< HEAD
-    def __init__(self, name, samples=None):
-        logger.debug('Initialising interpolated dist for: {name}')
-=======
     def __init__(self, name, samples=None, rescale=False):
         logger.debug(f'Initialising interpolated dist for: {name}')
->>>>>>> 6c899bed
         self.name = name
         self._cdf_interp = None
         self._inv_cdf_interp = None
         self.samples = None
-<<<<<<< HEAD
-=======
         self.min = None
         self.max = None
         self.rescale = rescale
->>>>>>> 6c899bed
         if samples is not None:
             self.update_dist(samples, reset=True)
 
@@ -918,19 +910,12 @@
         if samples.ndim > 1:
             raise RuntimeError('Samples must be a 1-dimensional array')
         if reset or self.samples is None:
-<<<<<<< HEAD
-            self.samples = np.sort(samples)
-        else:
-            self.samples = \
-                np.sort(np.concatenate([self.samples, samples], axis=-1))
-=======
             self.samples = np.unique(samples)
             self.min = self.samples[0]
             self.max = self.samples[-1]
         else:
             self.samples = \
                 np.unique(np.concatenate([self.samples, samples], axis=-1))
->>>>>>> 6c899bed
         cdf = np.arange(self.samples.size) / (self.samples.size - 1)
         assert self.samples.size == cdf.size
         self._cdf_interp = interpolate.splrep(self.samples, cdf, **kwargs)
@@ -972,15 +957,9 @@
         """
         return interpolate.splev(u, self._inv_cdf_interp, **kwargs)
 
-<<<<<<< HEAD
-    def sample(self, n=1, **kwargs):
-        """
-        Draw a sample from the approximated distribution
-=======
     def sample(self, n=1, min_logL=None, **kwargs):
         """
         Draw a sample from the approximated distribution.
->>>>>>> 6c899bed
 
         Parameters
         ----------
@@ -994,10 +973,6 @@
         array_like
             Array of n samples drawn from the interpolate distribution
         """
-<<<<<<< HEAD
-        u = np.random.rand(n)
-        return self.inverse_cdf(u, **kwargs)
-=======
         if min_logL is not None and min_logL > self.min:
             u = np.random.uniform(max(0, self.cdf(min_logL)), 1, n)
         else:
@@ -1006,5 +981,4 @@
             return self.inverse_cdf(u, **kwargs)
         else:
             return ((self.inverse_cdf(u, **kwargs) - self.min) /
-                    (self.max - self.min))
->>>>>>> 6c899bed
+                    (self.max - self.min))