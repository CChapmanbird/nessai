--- conflicted
+++ resolved
@@ -7,12 +7,6 @@
 
 ## [Unreleased]
 
-<<<<<<< HEAD
-
-## Fixed
-
-* Fix inversion-split with `RescaleToBounds`
-=======
 ### Added
 
 - Added code to catch errors when calling `plot_live_points` when `gwpy` is installed.
@@ -27,8 +21,8 @@
 - Fixed a bug when plotting the state plot from a saved instance of the sampler where the sampling time was changed based on the current time.
 - Fixed a bug when using `plot_trace`, `plot_1d_comparison` or `plot_live_points` with a single parameter
 - Total sampling time is now correctly displayed when producing a state plot from a saved sampler.
+- Fix inversion-split with `RescaleToBounds`
 
->>>>>>> 25cdcc8a
 
 ## [0.2.4] - 2021-03-08
 
